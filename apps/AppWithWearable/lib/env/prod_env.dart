--- conflicted
+++ resolved
@@ -41,16 +41,11 @@
   final String? mixpanelProjectToken = _ProdEnv.mixpanelProjectToken;
 
   @override
-<<<<<<< HEAD
-  @EnviedField(varName: 'CUSTOM_TRANSCRIPT_API_BASE_URL', obfuscate: true)
-  final String? customTranscriptApiBaseUrl = _ProdEnv.customTranscriptApiBaseUrl;
+  @EnviedField(varName: 'ONESIGNAL_APP_ID', obfuscate: true)
+  final String? oneSignalAppId = _ProdEnv.oneSignalAppId;
 
   @override
-  @EnviedField(varName: 'ONESIGNAL_APP_ID', obfuscate: true)
-  final String? oneSignalAppId = _ProdEnv.oneSignalAppId;
-=======
   @EnviedField(varName: 'API_BASE_URL', obfuscate: true)
   final String? apiBaseUrl = _ProdEnv.apiBaseUrl;
   //fd861c28-effb-4594-a77c-4b9969576f75®
->>>>>>> 31f34cb0
 }