import 'dart:async';
import 'dart:io';

import 'package:collection/collection.dart';
import 'package:flutter/material.dart';
import 'package:flutter/scheduler.dart';
import 'package:friend_private/backend/api_requests/api_calls.dart';
import 'package:friend_private/backend/mixpanel.dart';
import 'package:friend_private/backend/preferences.dart';
import 'package:friend_private/backend/storage/segment.dart';
import 'package:friend_private/utils/ble/communication.dart';
import 'package:friend_private/utils/memories.dart';
import 'package:friend_private/backend/api_requests/cloud_storage.dart';
import 'package:friend_private/utils/notifications.dart';
import 'package:friend_private/utils/sentry_log.dart';
import 'package:friend_private/utils/stt/wav_bytes.dart';
import 'package:google_fonts/google_fonts.dart';
import 'package:lottie/lottie.dart';

import '/backend/schema/structs/index.dart';
import '/flutter_flow/flutter_flow_theme.dart';
import '/flutter_flow/flutter_flow_util.dart';
import 'info_button.dart';
<<<<<<< HEAD
import 'ota_update_button.dart';

enum WebsocketConnectionStatus {
  notConnected,
  connected,
  failed,
  closed,
  error
}
=======
>>>>>>> 6437f21a

class TranscriptWidget extends StatefulWidget {
  final Function refreshMemories;

  const TranscriptWidget({
    super.key,
    required this.btDevice,
    required this.refreshMemories,
  });

  final BTDeviceStruct? btDevice;

  @override
  State<TranscriptWidget> createState() => TranscriptWidgetState();
}

class TranscriptWidgetState extends State<TranscriptWidget> {
<<<<<<< HEAD
  WebsocketConnectionStatus wsConnectionState =
      WebsocketConnectionStatus.notConnected;
=======
>>>>>>> 6437f21a
  BTDeviceStruct? btDevice;
  List<Map<int, String>> whispersDiarized = [{}];

  StreamSubscription? audioBytesStream;
  WavBytesUtil? audioStorage;

  Timer? _memoryCreationTimer;
  Timer? _conversationAdvisorTimer;
  bool memoryCreating = false;

  @override
  void initState() {
    btDevice = widget.btDevice;
    SchedulerBinding.instance.addPostFrameCallback((_) async {
      initiateBytesProcessing();
    });
    _initiateConversationAdvisorTimer();
    super.initState();
  }

  @override
  void dispose() {
    _conversationAdvisorTimer?.cancel();
    _memoryCreationTimer?.cancel();
    debugPrint('TranscriptWidget disposed');
    super.dispose();
  }

  updateTranscript(Map<int, Map<String, dynamic>> current) {
    var previous = Map<int, String>.from(whispersDiarized.last);
    List<int> currentOrdered = current.keys.toList()
      ..sort((a, b) => current[a]!['starts'].compareTo(current[b]!['starts']));

    if (previous.length == 1 &&
        current.length == 1 &&
        previous.keys.toList()[0] == current.keys.toList()[0]) {
      // Last diarized, it's just 1, and here's just one, just add
      int speakerIdx = current.keys.toList()[0];
      previous[speakerIdx] = '${previous[speakerIdx]!} ' +
          current[current.keys.toList()[0]]!['transcript'];
      whispersDiarized[whispersDiarized.length - 1] = previous;
      // Same speaker, just add
<<<<<<< HEAD
    } else if (previous.length == 1 &&
        current.length == 2 &&
        previous.keys.toList()[0] == currentOrdered[0]) {
      // TODO: verify this is happening
=======
    } else if (previous.length == 1 && current.length == 2 && previous.keys.toList()[0] == currentOrdered[0]) {
>>>>>>> 6437f21a
      // add that transcript fot the speakers, but append the remaining ones as new speakers
      // Last diarized it's just 1, and here's 2 but the previous speaker, is one that starts first here
      previous[currentOrdered[0]] = (previous[currentOrdered[0]] ?? '') +
          current[currentOrdered[0]]!['transcript'];
      whispersDiarized[whispersDiarized.length - 1] = previous;
      var newTranscription = <int, String>{};
      for (var speaker in currentOrdered) {
        if (speaker != currentOrdered[0])
          newTranscription[speaker] = current[speaker]!['transcript'];
      }
      whispersDiarized.add(newTranscription);
    } else if (previous.isEmpty) {
      // Different speakers, just add
      current.forEach((speaker, data) {
        whispersDiarized[whispersDiarized.length - 1][speaker] =
            data['transcript'];
      });
    } else {
      // Different speakers, just add
      whispersDiarized.add({});
      current.forEach((speaker, data) {
        whispersDiarized[whispersDiarized.length - 1][speaker] =
            data['transcript'];
      });
    }

    // iterate speakers by startTime first
    setState(() {});
  }

  Future<void> initiateBytesProcessing() async {
    if (btDevice == null) return;
<<<<<<< HEAD
    Tuple4<IOWebSocketChannel?,
            StreamSubscription?, WavBytesUtil, IOWebSocketChannel?> data =
        await bleReceiveWAV(
            btDevice: btDevice!,
            speechFinalCallback: (List<dynamic> words, String transcriptItem) {
              Map<int, Map<String, dynamic>> bySpeaker = {};
              for (var word in words) {
                // LATER: get words for speaker 0, idx 0 to 5, then next speaker 1 on 6-7, then again speaker 0, do not just append
                // debugPrint('Word: ${word.toString()}');
                int speaker = word['speaker'];
                if (bySpeaker[speaker] == null)
                  bySpeaker[speaker] = <String, dynamic>{};
                String currentSpeakerTranscript =
                    bySpeaker[speaker]!['transcript'] ?? '';
                bySpeaker[speaker]!['transcript'] =
                    '${currentSpeakerTranscript + word['punctuated_word']} ';
                bySpeaker[speaker]!['starts'] = min<double>(
                    bySpeaker[speaker]!['starts'] ?? 999999999999.0,
                    word['start']);
                bySpeaker[speaker]!['ends'] =
                    max<double>(bySpeaker[speaker]!['ends'] ?? -1, word['end']);
              }
              debugPrint(bySpeaker.toString());
              updateTranscript(bySpeaker);
              _initiateMemoryCreationTimer();
            },
            interimCallback:
                (Map<int, String> transcriptBySpeaker, String transcriptItem) {
              // debugPrint('interimCallback called');
              // _memoryCreationTimer?.cancel();
              // updateTranscript(transcriptBySpeaker); // interim causes makes a bit more complex the
            },
            onWebsocketConnectionSuccess: () {
              addEventToContext('Websocket Opened');
              setState(() {
                wsConnectionState = WebsocketConnectionStatus.connected;
                websocketReconnecting = false;
                _reconnectionAttempts =
                    0; // Reset counter on successful connection
              });
            },
            onWebsocketConnectionFailed: (err) {
              addEventToContext('Websocket Unable To Connect');
              // connection couldn't be initiated for some reason.
              setState(() {
                wsConnectionState = WebsocketConnectionStatus.failed;
                websocketReconnecting = false;
              });
              _reconnectWebSocket();
            },
            onWebsocketConnectionClosed: (int? closeCode, String? closeReason) {
              // connection was closed, either on resetState, or by deepgram, or by some other reason.
              addEventToContext('Websocket Closed');
              setState(() {
                wsConnectionState = WebsocketConnectionStatus.closed;
              });
              if (closeCode != 1000) {
                // attempt to reconnect
                _reconnectWebSocket();
              }
            },
            onWebsocketConnectionError: (err) {
              // connection was okay, but then failed.
              addEventToContext('Websocket Error');
              CrashReporting.reportHandledCrash(err, err.stackTrace);
              setState(() {
                wsConnectionState = WebsocketConnectionStatus.error;
                websocketReconnecting = false;
              });
              _reconnectWebSocket();
            },
            onCustomWebSocketCallback: (String transcript) async {
              // debugPrint('Custom Websocket Callback: $transcript');
              for (var word in transcript.split(' ')) {
                setState(() {
                  customWebsocketTranscript += '$word ';
                });
                await Future.delayed(const Duration(milliseconds: 100));
              }
              setState(() {
                customWebsocketTranscript += '\n';
              });
            });
=======
    WavBytesUtil wavBytesUtil = WavBytesUtil();
    WavBytesUtil toProcessBytes = WavBytesUtil();
    StreamSubscription? stream = await getBleAudioBytesListener(btDevice!, onAudioBytesReceived: (List<int> value) {
      if (value.isEmpty) return;
      value.removeRange(0, 3);
      // ~ losing because of pipe precision, voltage on device is 0.912391923, it sends 1,
      // so we are losing lots of resolution, and bit depth
      for (int i = 0; i < value.length; i += 2) {
        int byte1 = value[i];
        int byte2 = value[i + 1];
        int int16Value = (byte2 << 8) | byte1;
        wavBytesUtil.addAudioBytes([int16Value]);
        toProcessBytes.addAudioBytes([int16Value]);
      }
      if (toProcessBytes.audioBytes.length % 240000 == 0) {
        var bytesCopy = List<int>.from(toProcessBytes.audioBytes);
        toProcessBytes.clearAudioBytesSegment(remainingSeconds: 1);
        // TODO: process here some way with
        // - https://github.com/Telosnex/fonnx/blob/main/example/lib/silero_vad_widget.dart
        // - https://github.com/snakers4/silero-vad/blob/master/files/silero_vad.onnx
        WavBytesUtil.createWavFile(bytesCopy, filename: 'temp.wav').then((f) async {
          List<TranscriptSegment> segments = await transcribeAudioFile(f, SharedPreferencesUtil().uid);
          processCustomTranscript(segments);
          // TODO: if this request fails for some reason, ideally insert the bytes on audioBytes
          // TODO: if there's no wifi for doing the request or something, keep them in localStorage some way
        });
      }
    });

    audioBytesStream = stream;
    audioStorage = wavBytesUtil;
  }
>>>>>>> 6437f21a

  _manualTranscriptUpdate(int idx, String transcript, double starts, double ends) {
    updateTranscript({
      idx: {'transcript': transcript, 'starts': starts, 'ends': ends}
    });
  }

  void processCustomTranscript(List<TranscriptSegment> data) {
    if (data.isEmpty) return;

    int prevSpeakerId = -2;
    String currTranscript = '';
    int sameSpeakerFromIdx = 0;

    for (int i = 0; i < data.length; i++) {
      var segment = data[i];
      debugPrint(segment.toString());
      int currentSpeakerId = segment.isUser ? -1 : int.parse(segment.speaker.split('_')[1]);
      if (prevSpeakerId == currentSpeakerId) {
        currTranscript += ' ${segment.text}';
      } else if (prevSpeakerId != -2) {
        _manualTranscriptUpdate(prevSpeakerId, currTranscript, data[sameSpeakerFromIdx].start, data[i - 1].end);
        currTranscript = segment.text;
        sameSpeakerFromIdx = i;
      } else {
        currTranscript = segment.text;
        sameSpeakerFromIdx = i;
      }
      prevSpeakerId = currentSpeakerId;
    }

    if (currTranscript.isNotEmpty) {
      _manualTranscriptUpdate(prevSpeakerId, currTranscript, data[sameSpeakerFromIdx].start, data[data.length - 1].end);
    }
    _initiateMemoryCreationTimer();
  }

  void resetState({bool restartBytesProcessing = true, BTDeviceStruct? btDevice}) {
    debugPrint('transcript.dart resetState called');
    audioBytesStream?.cancel();
    _memoryCreationTimer?.cancel();

    setState(() {
      if (btDevice != null) this.btDevice = btDevice;
    });
    if (restartBytesProcessing) initiateBytesProcessing();
    if (restartBytesProcessing &&
        whispersDiarized.isNotEmpty &&
        (whispersDiarized.length > 1 || whispersDiarized[0].isNotEmpty))
      _initiateMemoryCreationTimer();
  }

<<<<<<< HEAD
  int _reconnectionAttempts = 0;

  Future<void> _reconnectWebSocket() async {
    if (_reconnectionAttempts >= 3) {
      setState(() {
        websocketReconnecting = false;
      });
      // TODO: reset here to 0? or not, this could cause infinite loop if it's called in parallel from 2 distinct places
      debugPrint('Max reconnection attempts reached');
      clearNotification(2);
      createNotification(
          notificationId: 2,
          title: 'Deepgram Connection Error',
          body:
              'There was an error with the Deepgram connection, please restart the app and check your credentials.');
      addEventToContext('Max reconnection attempts reached');
      return;
    }
    setState(() {
      websocketReconnecting = true;
    });
    _reconnectionAttempts++;
    addEventToContext(
        'Attempting to reconnect Websocket $_reconnectionAttempts');
    await Future.delayed(const Duration(seconds: 3)); // Reconnect delay
    debugPrint('Attempting to reconnect $_reconnectionAttempts time');
    await initBleConnection();
  }

=======
>>>>>>> 6437f21a
  String _buildDiarizedTranscriptMessage() {
    int totalSpeakers = whispersDiarized
        .map((e) => e.keys.isEmpty ? 0 : ((e.keys).max + 1))
        .reduce((value, element) => value > element ? value : element);

    debugPrint('Speakers count: $totalSpeakers');

    String transcript = '';
    for (int partIdx = 0; partIdx < whispersDiarized.length; partIdx++) {
      var part = whispersDiarized[partIdx];
      if (part.isEmpty) continue;
      int totalSpeakers = part.keys.map((e) => e).reduce(max) + 1;
      String transcriptItem = '';
<<<<<<< HEAD
      for (int speaker = 0; speaker < totalSpeakers; speaker++) {
        if (part.containsKey(speaker))
          transcriptItem += 'Speaker $speaker: ${part[speaker]!} ';
=======
      for (int speaker = -1; speaker < totalSpeakers; speaker++) {
        if (part.containsKey(speaker)) {
          if (speaker == -1) {
            transcriptItem += 'You said: ${part[speaker]!} ';
          } else {
            transcriptItem += 'Speaker $speaker: ${part[speaker]!} ';
          }
        }
>>>>>>> 6437f21a
      }
      transcript += '$transcriptItem\n\n';
    }
    return transcript.trim();
  }

  _initiateConversationAdvisorTimer() {
    // TODO: improvements
    // - This triggers every 10 minutes when the app opens, but would be great if it triggered, every 10 min of conversation
    // - And if the conversation finishes at 6 min, and memory is created, it should grab that portion not advised from, and advise
    // - Each advice should be stored, and ideally mapped to a memory
    // - Advice should consider conversations in other languages
    // - Advice should have a tone, like a conversation purpose, chill with friends, networking, family, etc...
    _conversationAdvisorTimer =
        Timer.periodic(const Duration(seconds: 60 * 10), (timer) async {
      addEventToContext('Conversation Advisor Timer Triggered');
      var transcript = _buildDiarizedTranscriptMessage();
      debugPrint('_initiateConversationAdvisorTimer: $transcript');
      var advice = await adviseOnCurrentConversation(transcript);
      if (advice.isNotEmpty) {
        MixpanelManager().coachAdvisorFeedback(transcript, advice);
        clearNotification(3);
        createNotification(
            notificationId: 3,
            title: 'Your Conversation Coach Says',
            body: advice);
      }
    });
  }

  _initiateMemoryCreationTimer() {
    _memoryCreationTimer?.cancel();
    _memoryCreationTimer = Timer(const Duration(seconds: 120), () async {
      widget.refreshMemories();
      setState(() {
        memoryCreating = true;
      });
      debugPrint('Creating memory from whispers');
      String transcript = _buildDiarizedTranscriptMessage();
      debugPrint('Transcript: \n$transcript');
      File file = await WavBytesUtil.createWavFile(audioStorage!.audioBytes);
      String? fileName = await uploadFile(file);
      whispersDiarized = [{}];
      await processTranscriptContent(context, transcript, fileName);
      await widget.refreshMemories();
      addEventToContext('Memory Created');
      setState(() {
        memoryCreating = false;
      });
      audioStorage?.clearAudioBytes();
    });
  }

  @override
  Widget build(BuildContext context) {
<<<<<<< HEAD
    if (wsConnectionState == WebsocketConnectionStatus.failed ||
        wsConnectionState == WebsocketConnectionStatus.closed ||
        wsConnectionState == WebsocketConnectionStatus.error) {
      return _websocketConnectionIssueUI();
    }

    if (customWebsocketTranscript != '') {
      return Row(
        mainAxisAlignment: MainAxisAlignment.start,
        mainAxisSize: MainAxisSize.min,
        crossAxisAlignment: CrossAxisAlignment.start,
        children: [
          Expanded(
            child: Padding(
              padding:
                  const EdgeInsetsDirectional.fromSTEB(16.0, 0.0, 16.0, 0.0),
              child: Text(
                customWebsocketTranscript,
                style: FlutterFlowTheme.of(context).bodyMedium.override(
                      fontFamily: FlutterFlowTheme.of(context).bodyMediumFamily,
                      letterSpacing: 0.0,
                      useGoogleFonts: GoogleFonts.asMap().containsKey(
                          FlutterFlowTheme.of(context).bodyMediumFamily),
                    ),
              ),
            ),
          ),
          // Expanded(child: _getDeepgramUI()),
        ],
      );
    }

=======
>>>>>>> 6437f21a
    if (memoryCreating) {
      return const Padding(
        padding: EdgeInsets.only(top: 48.0),
        child: Center(
          child: CircularProgressIndicator(
            color: Colors.white,
          ),
        ),
      );
    }

    if (whispersDiarized[0].keys.isEmpty) {
      return Padding(
        padding: const EdgeInsets.only(top: 48.0),
<<<<<<< HEAD
        child: OtaUpdateButton(btDevice: btDevice),
=======
        child: Column(
          mainAxisSize: MainAxisSize.min,
          children: [
            const InfoButton(),
            // const Text(
            //   'Transcriptions will start appearing\nafter 30 seconds',
            //   style: TextStyle(color: Colors.white, fontSize: 14),
            //   textAlign: TextAlign.center,
            // ),
            btDevice == null ? const SizedBox.shrink() : Lottie.asset('assets/lottie_animations/wave.json', width: 80),
          ],
        ),
>>>>>>> 6437f21a
      );
    }
    return _getDeepgramTranscriptUI();
  }

  _getDeepgramTranscriptUI() {
    return ListView.separated(
      padding: EdgeInsets.zero,
      shrinkWrap: true,
      scrollDirection: Axis.vertical,
      itemCount: whispersDiarized.length + 1,
      physics: const NeverScrollableScrollPhysics(),
      separatorBuilder: (_, __) => const SizedBox(height: 16.0),
      itemBuilder: (context, idx) {
        if (idx == whispersDiarized.length) {
          return Padding(
            padding: const EdgeInsets.symmetric(horizontal: 0),
            child: Lottie.asset('assets/lottie_animations/wave.json',
                width: 80, height: 60, alignment: Alignment.center, fit: BoxFit.contain),
          );
        }
        final data = whispersDiarized[idx];
        var keys = data.keys.map((e) => e);
        int totalSpeakers = keys.isNotEmpty ? (keys.reduce(max) + 1) : 0;
        String transcriptItem = '';
        for (int speaker = -1; speaker < totalSpeakers; speaker++) {
          if (data.containsKey(speaker)) {
            if (speaker == -1) {
              transcriptItem += 'You said: ${data[speaker]!} ';
            } else {
              transcriptItem += 'Speaker $speaker: ${data[speaker]!} ';
            }
          }
        }
        return Padding(
          padding: const EdgeInsetsDirectional.fromSTEB(16.0, 0.0, 16.0, 0.0),
          child: Text(
            transcriptItem,
            style: FlutterFlowTheme.of(context).bodyMedium.override(
                  fontFamily: FlutterFlowTheme.of(context).bodyMediumFamily,
                  letterSpacing: 0.0,
                  useGoogleFonts: GoogleFonts.asMap().containsKey(
                      FlutterFlowTheme.of(context).bodyMediumFamily),
                ),
          ),
        );
      },
    );
  }
}<|MERGE_RESOLUTION|>--- conflicted
+++ resolved
@@ -21,18 +21,7 @@
 import '/flutter_flow/flutter_flow_theme.dart';
 import '/flutter_flow/flutter_flow_util.dart';
 import 'info_button.dart';
-<<<<<<< HEAD
 import 'ota_update_button.dart';
-
-enum WebsocketConnectionStatus {
-  notConnected,
-  connected,
-  failed,
-  closed,
-  error
-}
-=======
->>>>>>> 6437f21a
 
 class TranscriptWidget extends StatefulWidget {
   final Function refreshMemories;
@@ -50,11 +39,6 @@
 }
 
 class TranscriptWidgetState extends State<TranscriptWidget> {
-<<<<<<< HEAD
-  WebsocketConnectionStatus wsConnectionState =
-      WebsocketConnectionStatus.notConnected;
-=======
->>>>>>> 6437f21a
   BTDeviceStruct? btDevice;
   List<Map<int, String>> whispersDiarized = [{}];
 
@@ -97,14 +81,7 @@
           current[current.keys.toList()[0]]!['transcript'];
       whispersDiarized[whispersDiarized.length - 1] = previous;
       // Same speaker, just add
-<<<<<<< HEAD
-    } else if (previous.length == 1 &&
-        current.length == 2 &&
-        previous.keys.toList()[0] == currentOrdered[0]) {
-      // TODO: verify this is happening
-=======
     } else if (previous.length == 1 && current.length == 2 && previous.keys.toList()[0] == currentOrdered[0]) {
->>>>>>> 6437f21a
       // add that transcript fot the speakers, but append the remaining ones as new speakers
       // Last diarized it's just 1, and here's 2 but the previous speaker, is one that starts first here
       previous[currentOrdered[0]] = (previous[currentOrdered[0]] ?? '') +
@@ -137,91 +114,6 @@
 
   Future<void> initiateBytesProcessing() async {
     if (btDevice == null) return;
-<<<<<<< HEAD
-    Tuple4<IOWebSocketChannel?,
-            StreamSubscription?, WavBytesUtil, IOWebSocketChannel?> data =
-        await bleReceiveWAV(
-            btDevice: btDevice!,
-            speechFinalCallback: (List<dynamic> words, String transcriptItem) {
-              Map<int, Map<String, dynamic>> bySpeaker = {};
-              for (var word in words) {
-                // LATER: get words for speaker 0, idx 0 to 5, then next speaker 1 on 6-7, then again speaker 0, do not just append
-                // debugPrint('Word: ${word.toString()}');
-                int speaker = word['speaker'];
-                if (bySpeaker[speaker] == null)
-                  bySpeaker[speaker] = <String, dynamic>{};
-                String currentSpeakerTranscript =
-                    bySpeaker[speaker]!['transcript'] ?? '';
-                bySpeaker[speaker]!['transcript'] =
-                    '${currentSpeakerTranscript + word['punctuated_word']} ';
-                bySpeaker[speaker]!['starts'] = min<double>(
-                    bySpeaker[speaker]!['starts'] ?? 999999999999.0,
-                    word['start']);
-                bySpeaker[speaker]!['ends'] =
-                    max<double>(bySpeaker[speaker]!['ends'] ?? -1, word['end']);
-              }
-              debugPrint(bySpeaker.toString());
-              updateTranscript(bySpeaker);
-              _initiateMemoryCreationTimer();
-            },
-            interimCallback:
-                (Map<int, String> transcriptBySpeaker, String transcriptItem) {
-              // debugPrint('interimCallback called');
-              // _memoryCreationTimer?.cancel();
-              // updateTranscript(transcriptBySpeaker); // interim causes makes a bit more complex the
-            },
-            onWebsocketConnectionSuccess: () {
-              addEventToContext('Websocket Opened');
-              setState(() {
-                wsConnectionState = WebsocketConnectionStatus.connected;
-                websocketReconnecting = false;
-                _reconnectionAttempts =
-                    0; // Reset counter on successful connection
-              });
-            },
-            onWebsocketConnectionFailed: (err) {
-              addEventToContext('Websocket Unable To Connect');
-              // connection couldn't be initiated for some reason.
-              setState(() {
-                wsConnectionState = WebsocketConnectionStatus.failed;
-                websocketReconnecting = false;
-              });
-              _reconnectWebSocket();
-            },
-            onWebsocketConnectionClosed: (int? closeCode, String? closeReason) {
-              // connection was closed, either on resetState, or by deepgram, or by some other reason.
-              addEventToContext('Websocket Closed');
-              setState(() {
-                wsConnectionState = WebsocketConnectionStatus.closed;
-              });
-              if (closeCode != 1000) {
-                // attempt to reconnect
-                _reconnectWebSocket();
-              }
-            },
-            onWebsocketConnectionError: (err) {
-              // connection was okay, but then failed.
-              addEventToContext('Websocket Error');
-              CrashReporting.reportHandledCrash(err, err.stackTrace);
-              setState(() {
-                wsConnectionState = WebsocketConnectionStatus.error;
-                websocketReconnecting = false;
-              });
-              _reconnectWebSocket();
-            },
-            onCustomWebSocketCallback: (String transcript) async {
-              // debugPrint('Custom Websocket Callback: $transcript');
-              for (var word in transcript.split(' ')) {
-                setState(() {
-                  customWebsocketTranscript += '$word ';
-                });
-                await Future.delayed(const Duration(milliseconds: 100));
-              }
-              setState(() {
-                customWebsocketTranscript += '\n';
-              });
-            });
-=======
     WavBytesUtil wavBytesUtil = WavBytesUtil();
     WavBytesUtil toProcessBytes = WavBytesUtil();
     StreamSubscription? stream = await getBleAudioBytesListener(btDevice!, onAudioBytesReceived: (List<int> value) {
@@ -254,7 +146,6 @@
     audioBytesStream = stream;
     audioStorage = wavBytesUtil;
   }
->>>>>>> 6437f21a
 
   _manualTranscriptUpdate(int idx, String transcript, double starts, double ends) {
     updateTranscript({
@@ -307,38 +198,6 @@
       _initiateMemoryCreationTimer();
   }
 
-<<<<<<< HEAD
-  int _reconnectionAttempts = 0;
-
-  Future<void> _reconnectWebSocket() async {
-    if (_reconnectionAttempts >= 3) {
-      setState(() {
-        websocketReconnecting = false;
-      });
-      // TODO: reset here to 0? or not, this could cause infinite loop if it's called in parallel from 2 distinct places
-      debugPrint('Max reconnection attempts reached');
-      clearNotification(2);
-      createNotification(
-          notificationId: 2,
-          title: 'Deepgram Connection Error',
-          body:
-              'There was an error with the Deepgram connection, please restart the app and check your credentials.');
-      addEventToContext('Max reconnection attempts reached');
-      return;
-    }
-    setState(() {
-      websocketReconnecting = true;
-    });
-    _reconnectionAttempts++;
-    addEventToContext(
-        'Attempting to reconnect Websocket $_reconnectionAttempts');
-    await Future.delayed(const Duration(seconds: 3)); // Reconnect delay
-    debugPrint('Attempting to reconnect $_reconnectionAttempts time');
-    await initBleConnection();
-  }
-
-=======
->>>>>>> 6437f21a
   String _buildDiarizedTranscriptMessage() {
     int totalSpeakers = whispersDiarized
         .map((e) => e.keys.isEmpty ? 0 : ((e.keys).max + 1))
@@ -352,11 +211,6 @@
       if (part.isEmpty) continue;
       int totalSpeakers = part.keys.map((e) => e).reduce(max) + 1;
       String transcriptItem = '';
-<<<<<<< HEAD
-      for (int speaker = 0; speaker < totalSpeakers; speaker++) {
-        if (part.containsKey(speaker))
-          transcriptItem += 'Speaker $speaker: ${part[speaker]!} ';
-=======
       for (int speaker = -1; speaker < totalSpeakers; speaker++) {
         if (part.containsKey(speaker)) {
           if (speaker == -1) {
@@ -365,7 +219,6 @@
             transcriptItem += 'Speaker $speaker: ${part[speaker]!} ';
           }
         }
->>>>>>> 6437f21a
       }
       transcript += '$transcriptItem\n\n';
     }
@@ -421,41 +274,6 @@
 
   @override
   Widget build(BuildContext context) {
-<<<<<<< HEAD
-    if (wsConnectionState == WebsocketConnectionStatus.failed ||
-        wsConnectionState == WebsocketConnectionStatus.closed ||
-        wsConnectionState == WebsocketConnectionStatus.error) {
-      return _websocketConnectionIssueUI();
-    }
-
-    if (customWebsocketTranscript != '') {
-      return Row(
-        mainAxisAlignment: MainAxisAlignment.start,
-        mainAxisSize: MainAxisSize.min,
-        crossAxisAlignment: CrossAxisAlignment.start,
-        children: [
-          Expanded(
-            child: Padding(
-              padding:
-                  const EdgeInsetsDirectional.fromSTEB(16.0, 0.0, 16.0, 0.0),
-              child: Text(
-                customWebsocketTranscript,
-                style: FlutterFlowTheme.of(context).bodyMedium.override(
-                      fontFamily: FlutterFlowTheme.of(context).bodyMediumFamily,
-                      letterSpacing: 0.0,
-                      useGoogleFonts: GoogleFonts.asMap().containsKey(
-                          FlutterFlowTheme.of(context).bodyMediumFamily),
-                    ),
-              ),
-            ),
-          ),
-          // Expanded(child: _getDeepgramUI()),
-        ],
-      );
-    }
-
-=======
->>>>>>> 6437f21a
     if (memoryCreating) {
       return const Padding(
         padding: EdgeInsets.only(top: 48.0),
@@ -470,12 +288,10 @@
     if (whispersDiarized[0].keys.isEmpty) {
       return Padding(
         padding: const EdgeInsets.only(top: 48.0),
-<<<<<<< HEAD
-        child: OtaUpdateButton(btDevice: btDevice),
-=======
         child: Column(
           mainAxisSize: MainAxisSize.min,
           children: [
+            OtaUpdateButton(btDevice: btDevice),
             const InfoButton(),
             // const Text(
             //   'Transcriptions will start appearing\nafter 30 seconds',
@@ -485,7 +301,6 @@
             btDevice == null ? const SizedBox.shrink() : Lottie.asset('assets/lottie_animations/wave.json', width: 80),
           ],
         ),
->>>>>>> 6437f21a
       );
     }
     return _getDeepgramTranscriptUI();
