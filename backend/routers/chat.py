--- conflicted
+++ resolved
@@ -20,13 +20,9 @@
 from utils.apps import get_available_app_by_id
 from utils.chat import process_voice_message_segment, process_voice_message_segment_stream
 from utils.llm import initial_chat_message
-<<<<<<< HEAD
 from utils.openrouter import execute_persona_chat_stream
-from utils.other import endpoints as auth
-=======
 from utils.other import endpoints as auth, storage
 from utils.other.chat_file import FileChatTool
->>>>>>> e90ac60c
 from utils.retrieval.graph import execute_graph_chat, execute_graph_chat_stream
 
 router = APIRouter()
@@ -139,12 +135,9 @@
 
     async def generate_stream():
         callback_data = {}
-<<<<<<< HEAD
-        stream_function = execute_persona_chat_stream if app and 'persona' in app.capabilities else execute_graph_chat_stream
-        async for chunk in stream_function(uid, messages, app, cited=True, callback_data=callback_data):
-=======
+#         stream_function = execute_persona_chat_stream if app and 'persona' in app.capabilities else execute_graph_chat_stream
+#         async for chunk in stream_function(uid, messages, app, cited=True, callback_data=callback_data):
         async for chunk in execute_graph_chat_stream(uid, messages, app, cited=True, callback_data=callback_data, chat_session=chat_session):
->>>>>>> e90ac60c
             if chunk:
                 data = chunk.replace("\n", "__CRLF__")
                 yield f'{data}\n\n'
