import json
import os

import firebase_admin
from fastapi import FastAPI
from fastapi_utilities import repeat_at

<<<<<<< HEAD
from modal import Image, App, asgi_app, Secret, Cron
from routers import workflow, chat, firmware, screenpipe, plugins, memories, transcribe, notifications, speech_profile, agents
=======
from modal import Image, App, asgi_app, Secret
from routers import workflow, chat, firmware, screenpipe, plugins, memories, transcribe, notifications, speech_profile, \
    agents, facts
>>>>>>> d2459ad9
from utils.other.notifications import start_cron_job

if os.environ.get('SERVICE_ACCOUNT_JSON'):
    service_account_info = json.loads(os.environ["SERVICE_ACCOUNT_JSON"])
    credentials = firebase_admin.credentials.Certificate(service_account_info)
    firebase_admin.initialize_app(credentials)
else:
    firebase_admin.initialize_app()

app = FastAPI()
app.include_router(transcribe.router)
app.include_router(memories.router)
app.include_router(facts.router)
app.include_router(chat.router)
app.include_router(plugins.router)
app.include_router(speech_profile.router)
app.include_router(screenpipe.router)
app.include_router(workflow.router)
app.include_router(notifications.router)
app.include_router(workflow.router)
app.include_router(agents.router)

app.include_router(firmware.router)

modal_app = App(
    name='backend',
    secrets=[Secret.from_name("gcp-credentials"), Secret.from_name('envs')],
)
image = (
    Image.debian_slim()
    .apt_install('ffmpeg', 'git', 'unzip')
    .pip_install_from_requirements('requirements.txt')
)


@modal_app.function(
    image=image,
    keep_warm=2,
    memory=(512, 1024),
    cpu=2,
    allow_concurrent_inputs=10,
    # timeout=24 * 60 * 60,  # avoid timeout with websocket, but then containers do not die
    # can decrease memory and cpu size?
    timeout=60 * 10,
)
@asgi_app()
def api():
    print('api')
    return app


paths = ['_temp', '_samples', '_segments', '_speech_profiles']
for path in paths:
    if not os.path.exists(path):
        os.makedirs(path)


@modal_app.function(image=image,schedule=Cron('* * * * *'))
async def start_job():
    await start_cron_job()<|MERGE_RESOLUTION|>--- conflicted
+++ resolved
@@ -5,14 +5,9 @@
 from fastapi import FastAPI
 from fastapi_utilities import repeat_at
 
-<<<<<<< HEAD
 from modal import Image, App, asgi_app, Secret, Cron
-from routers import workflow, chat, firmware, screenpipe, plugins, memories, transcribe, notifications, speech_profile, agents
-=======
-from modal import Image, App, asgi_app, Secret
 from routers import workflow, chat, firmware, screenpipe, plugins, memories, transcribe, notifications, speech_profile, \
     agents, facts
->>>>>>> d2459ad9
 from utils.other.notifications import start_cron_job
 
 if os.environ.get('SERVICE_ACCOUNT_JSON'):
