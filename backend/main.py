import asyncio
import json
import os

import firebase_admin
from fastapi import FastAPI
from fastapi_utilities import repeat_at

<<<<<<< HEAD
from modal import Image, App, asgi_app, Secret, Cron
from routers import chat, memories, plugins, speech_profile, transcribe, screenpipe, firmware, notifications
from utils.crons.notifications import start_cron_job
=======
from modal import Image, App, asgi_app, Secret
from routers import workflow, chat, firmware, screenpipe, plugins, memories, transcribe, notifications, speech_profile
from utils.other.notifications import start_cron_job
>>>>>>> 54540bc4

if os.environ.get('SERVICE_ACCOUNT_JSON'):
    service_account_info = json.loads(os.environ["SERVICE_ACCOUNT_JSON"])
    credentials = firebase_admin.credentials.Certificate(service_account_info)
    firebase_admin.initialize_app(credentials)
else:
    firebase_admin.initialize_app()

app = FastAPI()
app.include_router(transcribe.router)
app.include_router(memories.router)
app.include_router(chat.router)
app.include_router(plugins.router)
app.include_router(speech_profile.router)
app.include_router(screenpipe.router)
app.include_router(workflow.router)
app.include_router(notifications.router)
app.include_router(workflow.router)

app.include_router(firmware.router)

modal_app = App(
    name='backend',
    secrets=[Secret.from_name("gcp-credentials"), Secret.from_name('envs')],
)
image = (
    Image.debian_slim()
    .apt_install('ffmpeg', 'git', 'unzip')
    .pip_install_from_requirements('requirements.txt')
)


@modal_app.function(
    image=image,
    keep_warm=2,
    memory=(512, 1024),
    cpu=2,
    allow_concurrent_inputs=10,
    # timeout=24 * 60 * 60,  # avoid timeout with websocket, but then containers do not die
    # can decrease memory and cpu size?
    timeout=60 * 10,
)
@asgi_app()
def api():
    print('api')
    return app


paths = ['_temp', '_samples', '_segments', '_speech_profiles']
for path in paths:
    if not os.path.exists(path):
        os.makedirs(path)


@modal_app.function(image=image,schedule=Cron('15 * * * *'))
async def start_job():
    asyncio.run(start_cron_job())<|MERGE_RESOLUTION|>--- conflicted
+++ resolved
@@ -6,15 +6,9 @@
 from fastapi import FastAPI
 from fastapi_utilities import repeat_at
 
-<<<<<<< HEAD
 from modal import Image, App, asgi_app, Secret, Cron
-from routers import chat, memories, plugins, speech_profile, transcribe, screenpipe, firmware, notifications
-from utils.crons.notifications import start_cron_job
-=======
-from modal import Image, App, asgi_app, Secret
 from routers import workflow, chat, firmware, screenpipe, plugins, memories, transcribe, notifications, speech_profile
 from utils.other.notifications import start_cron_job
->>>>>>> 54540bc4
 
 if os.environ.get('SERVICE_ACCOUNT_JSON'):
     service_account_info = json.loads(os.environ["SERVICE_ACCOUNT_JSON"])
