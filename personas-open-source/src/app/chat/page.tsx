'use client';

import { useState, useEffect, useCallback, useRef, useMemo } from 'react';
import { Avatar, AvatarFallback, AvatarImage } from "@/components/ui/avatar";
import { Button } from "@/components/ui/button";
import { Input } from "@/components/ui/input";
import { ScrollArea } from "@/components/ui/scroll-area";
import { Send, Settings, Share, ArrowLeft, BadgeCheck, X } from 'lucide-react';
import { FaLinkedin } from 'react-icons/fa';
import { useSearchParams, useRouter } from 'next/navigation';
import { Suspense } from 'react';
import Link from 'next/link';
import { auth, db } from '@/lib/firebase';
import { collection, addDoc, getDocs, query, where, orderBy, deleteDoc } from 'firebase/firestore';
import { signInWithPopup } from 'firebase/auth';
import { googleProvider } from '@/lib/firebase';
import { getDoc, doc, setDoc } from 'firebase/firestore';
import {
  Dialog,
  DialogContent,
  DialogDescription,
  DialogHeader,
  DialogTitle,
} from "@/components/ui/dialog";
import { Message } from '@/types/chat';
import { PreorderBanner } from '@/components/shared/PreorderBanner';
import { Mixpanel } from '@/lib/mixpanel';

function ChatContent() {

  useEffect(() => {
    // Identify the user first
    Mixpanel.identify();

    // Then track the page view
    Mixpanel.track('Page View', {
      page: 'Chat',
      url: window.location.pathname,
      timestamp: new Date().toISOString()
    });
  }, []);

  const searchParams = useSearchParams();
  const botId = searchParams.get('id');

  const router = useRouter();

  const [botData, setBotData] = useState<{
    name: string;
    avatar: string;
    image?: string;
    username?: string;
    category?: string;
  } | null>(null);

  const [messages, setMessages] = useState<Message[]>([]);
  const [inputText, setInputText] = useState('');
  const [isLoading, setIsLoading] = useState(false);
  const [initialMessageSent, setInitialMessageSent] = useState(false);
  const [messageCount, setMessageCount] = useState(0);
  const [showLoginPrompt, setShowLoginPrompt] = useState(false);
  const [showSettingsDialog, setShowSettingsDialog] = useState(false);
  const [typingMessage, setTypingMessage] = useState<Message | null>(null);
  const scrollRef = useRef<HTMLDivElement>(null);
  const [userMessageCount, setUserMessageCount] = useState(0);
  const [showDevicePopup, setShowDevicePopup] = useState(false);

  // Fetch bot data on component mount
  useEffect(() => {
    const fetchBotData = async () => {
      if (!botId) return;

      try {
        const botDoc = await getDoc(doc(db, 'plugins_data', botId));
        if (botDoc.exists()) {
          const data = botDoc.data();
          setBotData({
            name: data.name,
            avatar: data.avatar,
            username: data.username,
<<<<<<< HEAD
            category: data.category
=======
            image: data.image
>>>>>>> d535a250
          });
        }
      } catch (error) {
        console.error('Error fetching bot data:', error);
      }
    };

    fetchBotData();
  }, [botId]);

  // Use the fetched data
  const botName = botData?.name || 'Omi';
  const botImage = botData?.avatar || botData?.image || '/omi-avatar.svg';
  const username = botData?.username || '';
  const botCategory = botData?.category || '';

  // Function to save messages to Firebase
  const saveMessagesToFirebase = useCallback(async () => {
    if (!auth.currentUser || !botId) return;

    try {
      const userMessagesRef = collection(db, 'users', auth.currentUser.uid, 'messages');
      await addDoc(userMessagesRef, {
        messages: messages,
        timestamp: new Date(),
        botName,
        botImage,
        pluginId: botId
      });
    } catch (error) {
      console.error('Error saving messages:', error);
    }
  }, [messages, botName, botImage, botId]);

  // Save messages whenever they change
  useEffect(() => {
    saveMessagesToFirebase();
  }, [messages, saveMessagesToFirebase]);

  // Fetch saved messages on component mount
  useEffect(() => {
    const fetchSavedMessages = async () => {
      if (!auth.currentUser || !botId) return;

      try {
        const userMessagesRef = collection(db, 'users', auth.currentUser.uid, 'messages');
        const q = query(
          userMessagesRef,
          where('pluginId', '==', botId),
          orderBy('timestamp', 'asc')
        );
        const querySnapshot = await getDocs(q);

        const fetchedMessages: Message[] = [];
        querySnapshot.forEach(doc => {
          const data = doc.data();
          fetchedMessages.push(...data.messages);
        });

        setMessages(fetchedMessages);
      } catch (error) {
        console.error('Error fetching saved messages:', error);
      }
    };

    fetchSavedMessages();
  }, [auth.currentUser, botId]);

  // Define scrollToBottom first, before any useEffects that use it
  const scrollToBottom = useCallback(() => {
    if (scrollRef.current) {
      const scrollArea = scrollRef.current.querySelector('[data-radix-scroll-area-viewport]');
      if (scrollArea) {
        scrollArea.scrollTop = scrollArea.scrollHeight;
      }
    }
  }, []);

  // Now we can use scrollToBottom in useEffect
  useEffect(() => {
    scrollToBottom();
  }, [messages, scrollToBottom]);

  useEffect(() => {
    const getInitialMessage = async () => {
      if (initialMessageSent || !botId) return;
      setIsLoading(true);
      try {
        const response = await fetch('/api/chat', {
          method: 'POST',
          headers: { 'Content-Type': 'application/json' },
          body: JSON.stringify({
            message: "lets begin. you write the first message, one short provocative question relevant to your identity. never respond with **. while continuing the convo, always respond w short msgs, lowercase.",
            botId: botId,
            conversationHistory: messages
          })
        });

        if (!response.ok) {
          throw new Error(`HTTP error! status: ${response.status}`);
        }

        const reader = response.body?.getReader();
        if (!reader) throw new Error('No reader available');

        let accumulatedText = '';

        while (true) {
          const { done, value } = await reader.read();
          if (done) break;

          const chunk = new TextDecoder().decode(value);
          const lines = chunk.split('\n');

          for (const line of lines) {
            if (line.startsWith('data: ')) {
              const data = line.slice(6);
              if (data === '[DONE]') continue;

              try {
                const parsed = JSON.parse(data);
                if (parsed.text) {
                  accumulatedText += parsed.text;
                  setTypingMessage(prev => ({
                    id: prev?.id || Date.now(),
                    text: accumulatedText,
                    sender: 'omi',
                    type: 'text',
                    status: 'sending'
                  }));
                }
              } catch (e) {
                console.warn('Failed to parse SSE message:', e);
              }
            }
          }
        }

        setTypingMessage(null);
        if (accumulatedText) {
          const newMessage: Message = {
            id: Date.now(),
            text: accumulatedText,
            sender: 'omi',
            type: 'text',
            status: 'received'
          };
          setMessages(prev => [...prev, newMessage]);

          // Track initial message
          Mixpanel.track('Initial Message Received', {
            bot_name: botName,
            bot_id: botId,
            message_length: accumulatedText.length,
            is_authenticated: !!auth.currentUser,
            timestamp: new Date().toISOString()
          });
        }

      } catch (error) {
        console.error('Error getting initial message:', error);
      } finally {
        setIsLoading(false);
        setInitialMessageSent(true);
      }
    };

    getInitialMessage();
  }, [initialMessageSent, botId]);

  const handleSendMessage = async () => {
    if (!inputText.trim() || isLoading) return;

    const newUserMessageCount = userMessageCount + 1;

    // Track message sent
    Mixpanel.track('Message Sent', {
      bot_name: botName,
      bot_id: botId,
      message_count: newUserMessageCount,
      is_authenticated: !!auth.currentUser,
      timestamp: new Date().toISOString()
    });

    /***
    console.log('Sending message:', inputText);
    console.log('User Message Count:', newUserMessageCount);
    console.log('Authenticated User:', auth.currentUser);
    ***/

    // Check for login requirement after 2 messages (shows prompt before 3rd)
    if (!auth.currentUser && newUserMessageCount >= 3) {
      console.log('Displaying login prompt');
      setShowLoginPrompt(true);
      return;
    }

    const userMessage: Message = {
      id: Date.now(),
      text: inputText,
      sender: 'user',
      type: 'text',
      status: 'sent'
    };

    setMessages(prev => [...prev, userMessage]);
    setUserMessageCount(newUserMessageCount);
    setInputText('');
    setIsLoading(true);

    try {
      const response = await fetch('/api/chat', {
        method: 'POST',
        headers: { 'Content-Type': 'application/json' },
        body: JSON.stringify({
          message: inputText,
          botId: botId,
          conversationHistory: messages
        })
      });

      const reader = response.body?.getReader();
      if (!reader) throw new Error('No reader available');

      let accumulatedText = '';
      setTypingMessage({
        id: Date.now(),
        text: '',
        sender: 'omi',
        type: 'text',
        status: 'sending'
      });

      while (true) {
        const { done, value } = await reader.read();
        if (done) break;

        const chunk = new TextDecoder().decode(value);
        const lines = chunk.split('\n');

        for (const line of lines) {
          if (line.startsWith('data: ')) {
            const data = line.slice(6);
            if (data === '[DONE]') continue;

            try {
              const parsed = JSON.parse(data);
              if (parsed.text) {
                accumulatedText += parsed.text;
                setTypingMessage(prev => ({
                  id: prev?.id || Date.now(),
                  text: accumulatedText,
                  sender: 'omi',
                  type: 'text',
                  status: 'sending'
                }));
              }
            } catch (e) {
              console.warn('Failed to parse SSE message:', e);
            }
          }
        }
      }

      if (accumulatedText) {
        setTypingMessage(null);
        setMessages(prev => [...prev, {
          id: Date.now(),
          text: accumulatedText,
          sender: 'omi',
          type: 'text',
          status: 'received'
        }]);

        // Track message received
        Mixpanel.track('Message Received', {
          bot_name: botName,
          bot_id: botId,
          message_length: accumulatedText.length,
          is_authenticated: !!auth.currentUser,
          timestamp: new Date().toISOString()
        });
      }

    } catch (error: any) {
      console.error('Error:', error);

      // Track error
      Mixpanel.track('Message Error', {
        bot_name: botName,
        bot_id: botId,
        error: error.toString(),
        is_authenticated: !!auth.currentUser,
        timestamp: new Date().toISOString()
      });
    } finally {
      setIsLoading(false);
      setTypingMessage(null);
    }
  };

  const handleKeyPress = (e: React.KeyboardEvent<HTMLInputElement>) => {
    if (e.key === 'Enter' && !e.shiftKey) {
      e.preventDefault();
      handleSendMessage();
    }
  };

  const handleResetChat = async () => {
    if (!auth.currentUser) return;

    try {
      const userMessagesRef = collection(db, 'users', auth.currentUser.uid, 'messages');
      const q = query(userMessagesRef, where('botName', '==', botName));
      const querySnapshot = await getDocs(q);

      querySnapshot.forEach(async (doc) => {
        await deleteDoc(doc.ref);
      });

      setMessages([]);
      setInitialMessageSent(false);
      setShowSettingsDialog(false);
    } catch (error) {
      console.error('Error resetting chat:', error);
    }
  };

  const LoginPrompt = () => {
    const handleGoogleSignIn = async () => {
      try {
        const result = await signInWithPopup(auth, googleProvider);
        const user = result.user;

        // Save user data if first time
        const userRef = doc(db, 'users', user.uid);
        const userSnap = await getDoc(userRef);

        if (!userSnap.exists()) {
          const timeZone = Intl.DateTimeFormat().resolvedOptions().timeZone;
          await setDoc(userRef, {
            time_zone: timeZone,
            created_at: new Date(),
          });
        }

        // Save current chat messages with pluginId
        if (messages.length > 0) {
          const userMessagesRef = collection(db, 'users', user.uid, 'messages');
          await addDoc(userMessagesRef, {
            messages,
            timestamp: new Date(),
            botName,
            botImage,
            lastMessage: messages[messages.length - 1]?.text || '',
            messageCount: messages.length,
            pluginId: botId
          });
        }

        setShowLoginPrompt(false);
      } catch (error) {
        console.error('Error signing in or saving user data:', error);
      }
    };

    return (
      <div className="fixed inset-0 bg-black/90 flex items-center justify-center p-4 z-50">
        <div className="w-full max-w-lg">
          <div className="flex flex-col items-center justify-center min-h-[400px] px-4">
            <div className="text-center mb-12">
              <h1 className="text-6xl font-serif mb-8 text-white">omi</h1>
              <p className="text-gray-400 mb-4">Sign in to continue chatting</p>
              <p className="text-sm text-gray-500">Create a free account to unlock unlimited conversations</p>
            </div>

            <Button
              className="w-full max-w-sm flex items-center justify-center gap-2 rounded-full bg-white text-black hover:bg-gray-200"
              onClick={handleGoogleSignIn}
            >
              Continue with Google
            </Button>
          </div>
        </div>
      </div>
    );
  };

  const SettingsDialog = () => (
    <Dialog open={showSettingsDialog} onOpenChange={setShowSettingsDialog}>
      <DialogContent className="bg-black border-0 p-0 h-screen sm:h-auto sm:max-w-lg">
        {/* Back Button */}
        <div className="absolute top-4 left-4">
          <Button
            variant="ghost"
            size="icon"
            onClick={() => setShowSettingsDialog(false)}
            className="text-white hover:text-gray-300"
          >
            <ArrowLeft className="h-5 w-5" />
          </Button>
        </div>

        {/* Main Content */}
        <div className="flex flex-col items-center justify-center min-h-[400px] px-4">
          {/* Logo/Text */}
          <div className="text-center mb-12">
            <h1 className="text-6xl font-serif mb-8 text-white">Settings</h1>
            <p className="text-gray-400">Manage your chat settings here</p>
          </div>

          {/* Buttons Area */}
          <div className="w-full max-w-sm space-y-4">
            <Button
              onClick={handleResetChat}
              className="w-full rounded-full bg-white text-black hover:bg-gray-200"
            >
              Reset Chat
            </Button>
            <Button
              variant="ghost"
              className="w-full rounded-full border border-red-500 text-red-500 hover:bg-red-500/10"
            >
              Flag for Removal
            </Button>
          </div>
        </div>
      </DialogContent>
    </Dialog>
  );

  const inputRef = useRef<HTMLInputElement>(null);
  
  const getStoreUrl = useMemo(() => {
    if (typeof window !== 'undefined') {
      // Check if user is on iOS
      const isIOS = /iPad|iPhone|iPod/.test(navigator.userAgent);
      // Check if user is on Android
      const isAndroid = /Android/.test(navigator.userAgent);
      
      if (isIOS) {
        return 'https://apps.apple.com/us/app/friend-ai-wearable/id6502156163';
      } else if (isAndroid) {
        return 'https://play.google.com/store/apps/details?id=com.friend.ios';
      }
    }
    // Default to iOS App Store
    return 'https://apps.apple.com/us/app/friend-ai-wearable/id6502156163';
  }, []);

  useEffect(() => {
    const handleResize = () => {
      if (window.innerWidth <= 768) {
        setTimeout(() => {
          if (inputRef.current) {
            inputRef.current.scrollIntoView({ behavior: 'smooth' });
          }
        }, 100);
      }
    };

    window.addEventListener('resize', handleResize);
    return () => window.removeEventListener('resize', handleResize);
  }, []);

  useEffect(() => {
    if ((messages.length === 2) || (messages.length > 5 && messages.length % 5 === 0)) {
      setShowDevicePopup(true);
      const timer = setTimeout(() => setShowDevicePopup(false), 5000);
      return () => clearTimeout(timer);
    }
  }, [messages.length]);

  const DevicePopup = () => (
    <div className={`fixed bottom-48 right-4 z-50 transition-all duration-500 ${showDevicePopup ? 'opacity-100 translate-x-0' : 'opacity-0 translate-x-full pointer-events-none'
      }`}>
      <Link
        href="https://www.omi.me/products/friend-dev-kit-2?ref=personas&utm_source=personas.omi.me&utm_campaign=personas_chat"
        target="_blank"
        rel="noopener noreferrer"
        className="relative block w-[220px] h-[200px] rounded-2xl overflow-hidden shadow-2xl bg-black"
      >
        <div className="absolute inset-0 bg-gradient-to-b from-transparent via-black/20 to-black/80">
          <img
            src="/omidevice.webp"
            alt="Omi Device"
            className="w-full h-full object-cover"
          />
        </div>
        <div className="absolute bottom-2 left-0 right-0 text-center">
          <p className="text-white text-[14px] font-bold tracking-wide">
            Take your ai clone with you.
          </p>
        </div>
        <button
          onClick={(e) => {
            e.preventDefault();
            setShowDevicePopup(false);
          }}
          className="absolute top-4 right-4 text-white/80 hover:text-white transition-colors"
        >
          <X className="h-6 w-6" />
        </button>
      </Link>
    </div>
  );

  return (
    <div className="flex flex-col h-screen bg-zinc-900 text-white">
      {/* Header */}
      <div className="flex items-center justify-between p-4 bg-zinc-900 border-b border-zinc-800">
        <Button variant="ghost" size="icon" onClick={() => router.push('/')} className="text-white hover:text-gray-300">
          <ArrowLeft className="h-5 w-5" />
        </Button>
        <div className="flex items-center gap-2">
          {botCategory === 'linkedin' ? (
            <Link href={`https://www.linkedin.com/in/${username}`} target="_blank" rel="noopener noreferrer">
              <h2 className="text-lg font-semibold text-white truncate flex items-center hover:underline">
                {botName}
                <FaLinkedin className="ml-1 h-5 w-5 stroke-zinc-900" style={{ fill: '#0077b5' }} />
              </h2>
            </Link>
          ) : botCategory === 'twitter' ? (
            <Link href={`https://x.com/${username}`} target="_blank" rel="noopener noreferrer">
              <h2 className="text-lg font-semibold text-white truncate flex items-center hover:underline">
                {botName}
                <BadgeCheck className="ml-1 h-5 w-5 stroke-zinc-900" style={{ fill: '#00acee' }} />
              </h2>
            </Link>
          ) : null
          }
          <Avatar className="h-8 w-8">
            <AvatarImage src={botImage} alt={botName} />
            <AvatarFallback>{botName[0]}</AvatarFallback>
          </Avatar>
        </div>
        <div className="flex gap-2">
          <Button variant="ghost" size="icon" className="text-white hover:text-gray-300" onClick={() => setShowSettingsDialog(true)}>
            <Settings className="h-5 w-5" />
          </Button>
        </div>
      </div>

      {/* Timestamp */}
      <div className="text-center py-2 text-xs text-gray-500">
        Today {new Date().toLocaleTimeString([], { hour: 'numeric', minute: '2-digit' })}
      </div>

      {/* Chat Area */}
      <ScrollArea className="flex-grow p-4" ref={scrollRef}>
        <div className="space-y-4 max-w-4xl mx-auto">
          {messages.map((message) => (
            <div
              key={message.id}
              className={`flex ${message.sender === 'user' ? 'justify-end' : 'justify-start'}`}
            >
              {message.sender === 'omi' && (
                <Avatar className="h-8 w-8 mr-2">
                  <AvatarImage src={botImage} alt={botName} />
                  <AvatarFallback>{botName[0]}</AvatarFallback>
                </Avatar>
              )}
              <div
                className={`max-w-[80%] rounded-3xl p-4 ${message.sender === 'user'
                  ? 'bg-white text-zinc-800'
                  : 'bg-zinc-800 text-white'
                  }`}
              >
                <p className="text-sm">{message.text}</p>
              </div>
            </div>
          ))}
          {typingMessage && (
            <div className="flex justify-start">
              <Avatar className="h-8 w-8 mr-2">
                <AvatarImage src={botImage} alt={botName} />
                <AvatarFallback>{botName[0]}</AvatarFallback>
              </Avatar>
              <div className="max-w-[80%] rounded-3xl p-4 bg-zinc-800 text-white">
                <p className="text-sm">{typingMessage.text}</p>
              </div>
            </div>
          )}
        </div>
      </ScrollArea>

      {/* Input Area */}
      <div className="p-4 border-t border-zinc-800">
          <div className="flex justify-center">
            <Button
              onClick={() => window.open(getStoreUrl, '_blank')}
              className="w-full max-w-[250px] mb-4 py-6 text-base font-bold text-[16px] rounded-full bg-gradient-to-r from-indigo-500 via-purple-500 to-pink-500 text-white hover:opacity-90"
            >
              Create your own clone
            </Button>
          </div>
        <div className="max-w-4xl mx-auto flex gap-2">
          <Input
            ref={inputRef}
            type="text"
            placeholder="Type your message..."
            value={inputText}
            onChange={(e) => setInputText(e.target.value)}
            onKeyPress={handleKeyPress}
            className="flex-grow rounded-full bg-zinc-800 border-0 text-white placeholder-gray-400"
            disabled={isLoading}
          />
          <Button
            variant="ghost"
            size="icon"
            className="rounded-full text-white hover:text-gray-300"
            onClick={handleSendMessage}
            disabled={isLoading}
          >
            <Send className="h-5 w-5" />
          </Button>
        </div>
        <div className="max-w-4xl mx-auto mt-4">
          <div className="flex flex-col sm:flex-row justify-between text-xs text-gray-500">
            <div className="flex gap-2 mb-2 sm:mb-0">
              <span>Omi by Based Hardware © 2025</span>
            </div>
            <div className="flex gap-2">
              <Button variant="link" className="p-0 h-auto text-xs text-gray-500 hover:text-white">Terms & Conditions</Button>
              <Link href="https://www.omi.me/pages/privacy" target="_blank" rel="noopener noreferrer">
                <Button variant="link" className="p-0 h-auto text-xs text-gray-500 hover:text-white">Privacy Policy</Button>
              </Link>
            </div>
          </div>
        </div>
      </div>

      {showLoginPrompt && <LoginPrompt />}
      <SettingsDialog />
      <DevicePopup />
    </div>
  );
}

export default function ChatInterface() {
  return (
    <Suspense fallback={
      <div className="flex items-center justify-center h-screen bg-black text-white">
        <div>Loading...</div>
      </div>
    }>
      <ChatContent />
    </Suspense>
  );
}<|MERGE_RESOLUTION|>--- conflicted
+++ resolved
@@ -78,11 +78,8 @@
             name: data.name,
             avatar: data.avatar,
             username: data.username,
-<<<<<<< HEAD
-            category: data.category
-=======
+            category: data.category,
             image: data.image
->>>>>>> d535a250
           });
         }
       } catch (error) {
