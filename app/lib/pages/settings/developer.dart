import 'dart:convert';
import 'dart:io';

import 'package:file_picker/file_picker.dart';
import 'package:flutter/material.dart';
import 'package:friend_private/backend/database/memory.dart';
import 'package:friend_private/backend/database/memory_provider.dart';
import 'package:friend_private/backend/http/api/memories.dart';
import 'package:friend_private/backend/preferences.dart';
import 'package:friend_private/backend/schema/memory.dart';
import 'package:friend_private/providers/developer_mode_provider.dart';
import 'package:friend_private/utils/alerts/app_snackbar.dart';
import 'package:friend_private/utils/analytics/mixpanel.dart';
import 'package:path_provider/path_provider.dart';
import 'package:provider/provider.dart';
import 'package:share_plus/share_plus.dart';
import 'package:url_launcher/url_launcher.dart';

class DeveloperSettingsPage extends StatelessWidget {
  const DeveloperSettingsPage({super.key});

  @override
  Widget build(BuildContext context) {
    return ChangeNotifierProvider(
      create: (context) => DeveloperModeProvider(),
      child: const _DeveloperSettingsPage(),
    );
  }
}

class _DeveloperSettingsPage extends StatefulWidget {
  const _DeveloperSettingsPage();

  @override
  State<_DeveloperSettingsPage> createState() => __DeveloperSettingsPageState();
}

class __DeveloperSettingsPageState extends State<_DeveloperSettingsPage> {
  @override
  Widget build(BuildContext context) {
    return GestureDetector(
      onTap: () => FocusScope.of(context).unfocus(),
<<<<<<< HEAD
      child: Consumer<DeveloperModeProvider>(
        builder: (context, provider, child) {
          return Scaffold(
            backgroundColor: Theme.of(context).colorScheme.primary,
            appBar: AppBar(
              backgroundColor: Theme.of(context).colorScheme.primary,
              title: const Text('Developer Settings'),
              actions: [
                MaterialButton(
                  onPressed: provider.savingSettingsLoading ? null : provider.saveSettings,
                  color: Colors.transparent,
                  elevation: 0,
                  child: const Padding(
                    padding: EdgeInsets.symmetric(horizontal: 4.0),
                    child: Text(
                      'Save',
                      style: TextStyle(color: Colors.deepPurple, fontWeight: FontWeight.w600, fontSize: 16),
                    ),
                  ),
                )
              ],
            ),
            body: Padding(
              padding: const EdgeInsets.symmetric(horizontal: 32),
              child: ListView(
=======
      child: Scaffold(
        backgroundColor: Theme.of(context).colorScheme.primary,
        appBar: AppBar(
          backgroundColor: Theme.of(context).colorScheme.primary,
          title: const Text('Developer Settings'),
          actions: [
            MaterialButton(
              onPressed: savingSettingsLoading ? null : saveSettings,
              color: Colors.transparent,
              elevation: 0,
              child: const Padding(
                padding: EdgeInsets.symmetric(horizontal: 4.0),
                child: Text(
                  'Save',
                  style: TextStyle(color: Colors.deepPurple, fontWeight: FontWeight.w600, fontSize: 16),
                ),
              ),
            )
          ],
        ),
        body: Padding(
          padding: const EdgeInsets.symmetric(horizontal: 32),
          child: ListView(
            children: [
              const SizedBox(height: 32),
              _getText('Store your audios in Google Cloud Storage', bold: true),
              const SizedBox(height: 16.0),
              TextField(
                controller: gcpCredentialsController,
                obscureText: false,
                autocorrect: false,
                enableSuggestions: false,
                enabled: true,
                decoration: _getTextFieldDecoration('GCP Credentials (Base64)'),
                style: const TextStyle(color: Colors.white),
              ),
              TextField(
                controller: gcpBucketNameController,
                obscureText: false,
                autocorrect: false,
                enabled: true,
                enableSuggestions: false,
                decoration: _getTextFieldDecoration('GCP Bucket Name'),
                style: const TextStyle(color: Colors.white),
              ),
              const SizedBox(height: 16),
              ListTile(
                title: const Text('Import Memories'),
                subtitle: const Text('Use with caution. All memories in the JSON file will be imported.'),
                contentPadding: EdgeInsets.zero,
                trailing: loadingImportMemories
                    ? const SizedBox(
                        height: 16,
                        width: 16,
                        child: CircularProgressIndicator(
                          color: Colors.white,
                          strokeWidth: 2,
                        ),
                      )
                    : const Icon(Icons.download),
                onTap: () async {
                  if (loadingImportMemories) return;
                  setState(() => loadingImportMemories = true);
                  // open file picker
                  var file = await FilePicker.platform.pickFiles(
                    type: FileType.custom,
                    allowedExtensions: ['json'],
                  );
                  MixpanelManager().importMemories();
                  if (file == null) {
                    setState(() => loadingImportMemories = false);
                    return;
                  }
                  var xFile = file.files.first.xFile;
                  try {
                    var content = (await xFile.readAsString());
                    var decoded = jsonDecode(content);
                    // Export uses [ServerMemory] structure
                    List<ServerMemory> memories = decoded.map<ServerMemory>((e) => ServerMemory.fromJson(e)).toList();
                    debugPrint('Memories: $memories');
                    var memoriesJson = memories.map((m) => m.toJson()).toList();
                    bool result = await migrateMemoriesToBackend(memoriesJson);
                    if (!result) {
                      SharedPreferencesUtil().scriptMigrateMemoriesToBack = false;
                      _snackBar('Failed to import memories. Make sure the file is a valid JSON file.', seconds: 3);
                    }
                    _snackBar('Memories imported, restart the app to see the changes. 🎉', seconds: 3);
                    MixpanelManager().importedMemories();
                    SharedPreferencesUtil().scriptMigrateMemoriesToBack = true;
                  } catch (e) {
                    debugPrint(e.toString());
                    _snackBar('Make sure the file is a valid JSON file.');
                  }
                  setState(() => loadingImportMemories = false);
                },
              ),
              ListTile(
                contentPadding: EdgeInsets.zero,
                title: const Text('Export Memories'),
                subtitle: const Text('Export all your memories to a JSON file.'),
                trailing: loadingExportMemories
                    ? const SizedBox(
                        height: 16,
                        width: 16,
                        child: CircularProgressIndicator(
                          color: Colors.white,
                          strokeWidth: 2,
                        ),
                      )
                    : const Icon(Icons.upload),
                onTap: loadingExportMemories
                    ? null
                    : () async {
                        if (loadingExportMemories) return;
                        setState(() => loadingExportMemories = true);
                        List<ServerMemory> memories = await getMemories(limit: 10000, offset: 0); // 10k for now
                        String json = getPrettyJSONString(memories.map((m) => m.toJson()).toList());
                        final directory = await getApplicationDocumentsDirectory();
                        final file = File('${directory.path}/memories.json');
                        await file.writeAsString(json);

                        final result =
                            await Share.shareXFiles([XFile(file.path)], text: 'Exported Memories from Friend');
                        if (result.status == ShareResultStatus.success) {
                          debugPrint('Thank you for sharing the picture!');
                        }
                        MixpanelManager().exportMemories();
                        // 54d2c392-57f1-46dc-b944-02740a651f7b
                        setState(() => loadingExportMemories = false);
                      },
              ),
              const SizedBox(height: 20),
              Container(
                width: double.infinity,
                height: 2,
                decoration: BoxDecoration(
                  color: Colors.white.withOpacity(0.2),
                  borderRadius: BorderRadius.circular(12),
                ),
              ),
              const SizedBox(height: 20),
              Row(
                crossAxisAlignment: CrossAxisAlignment.center,
                mainAxisAlignment: MainAxisAlignment.spaceBetween,
>>>>>>> 481a8c7f
                children: [
                  const SizedBox(height: 32),
                  _getText('Store your audios in Google Cloud Storage', bold: true),
                  const SizedBox(height: 16.0),
                  TextField(
                    controller: provider.gcpCredentialsController,
                    obscureText: false,
                    autocorrect: false,
                    enableSuggestions: false,
                    enabled: true,
                    decoration: _getTextFieldDecoration('GCP Credentials (Base64)'),
                    style: const TextStyle(color: Colors.white),
                  ),
                  TextField(
                    controller: provider.gcpBucketNameController,
                    obscureText: false,
                    autocorrect: false,
                    enabled: true,
                    enableSuggestions: false,
                    decoration: _getTextFieldDecoration('GCP Bucket Name'),
                    style: const TextStyle(color: Colors.white),
                  ),
                  const SizedBox(height: 16),
                  ListTile(
                    title: const Text('Import Memories'),
                    subtitle: const Text('Use with caution. All memories in the JSON file will be imported.'),
                    contentPadding: EdgeInsets.zero,
                    trailing: provider.loadingImportMemories
                        ? const SizedBox(
                            height: 16,
                            width: 16,
                            child: CircularProgressIndicator(
                              color: Colors.white,
                              strokeWidth: 2,
                            ),
                          )
                        : const Icon(Icons.download),
                    onTap: () async {
                      if (provider.loadingImportMemories) return;
                      setState(() => provider.loadingImportMemories = true);
                      // open file picker
                      var file = await FilePicker.platform.pickFiles(
                        type: FileType.custom,
                        allowedExtensions: ['json'],
                      );
                      MixpanelManager().importMemories();
                      if (file == null) {
                        setState(() => provider.loadingImportMemories = false);
                        return;
                      }
                      var xFile = file.files.first.xFile;
                      try {
                        var content = (await xFile.readAsString());
                        var decoded = jsonDecode(content);
                        List<Memory> memories = decoded.map<Memory>((e) => Memory.fromJson(e)).toList();
                        debugPrint('Memories: $memories');
                        MemoryProvider().storeMemories(memories);
                        _snackBar('Memories imported, restart the app to see the changes. 🎉', seconds: 3);
                        MixpanelManager().importedMemories();
                        SharedPreferencesUtil().scriptMigrateMemoriesToBack = false;
                      } catch (e) {
                        debugPrint(e.toString());
                        _snackBar('Make sure the file is a valid JSON file.');
                      }
                      setState(() => provider.loadingImportMemories = false);
                    },
                  ),
                  ListTile(
                    contentPadding: EdgeInsets.zero,
                    title: const Text('Export Memories'),
                    subtitle: const Text('Export all your memories to a JSON file.'),
                    trailing: provider.loadingExportMemories
                        ? const SizedBox(
                            height: 16,
                            width: 16,
                            child: CircularProgressIndicator(
                              color: Colors.white,
                              strokeWidth: 2,
                            ),
                          )
                        : const Icon(Icons.upload),
                    onTap: provider.loadingExportMemories
                        ? null
                        : () async {
                            if (provider.loadingExportMemories) return;
                            setState(() => provider.loadingExportMemories = true);
                            List<ServerMemory> memories = await getMemories(limit: 10000, offset: 0); // 10k for now
                            String json = getPrettyJSONString(memories.map((m) => m.toJson()).toList());
                            final directory = await getApplicationDocumentsDirectory();
                            final file = File('${directory.path}/memories.json');
                            await file.writeAsString(json);

                            final result =
                                await Share.shareXFiles([XFile(file.path)], text: 'Exported Memories from Friend');
                            if (result.status == ShareResultStatus.success) {
                              debugPrint('Thank you for sharing the picture!');
                            }
                            MixpanelManager().exportMemories();
                            // 54d2c392-57f1-46dc-b944-02740a651f7b
                            setState(() => provider.loadingExportMemories = false);
                          },
                  ),
                  const SizedBox(height: 20),
                  Container(
                    width: double.infinity,
                    height: 2,
                    decoration: BoxDecoration(
                      color: Colors.white.withOpacity(0.2),
                      borderRadius: BorderRadius.circular(12),
                    ),
                  ),
                  const SizedBox(height: 20),
                  Row(
                    crossAxisAlignment: CrossAxisAlignment.center,
                    mainAxisAlignment: MainAxisAlignment.spaceBetween,
                    children: [
                      const Text('Plugin Integrations Testing',
                          style: TextStyle(color: Colors.white, fontSize: 16, fontWeight: FontWeight.w600)),
                      GestureDetector(
                          onTap: () {
                            launchUrl(Uri.parse('https://docs.basedhardware.com/developer/plugins/Integrations/'));
                            MixpanelManager().advancedModeDocsOpened();
                          },
                          child: const Padding(
                            padding: EdgeInsets.all(8.0),
                            child: Text(
                              'Docs',
                              style: TextStyle(
                                color: Colors.white,
                                fontSize: 14,
                                decoration: TextDecoration.underline,
                              ),
                            ),
                          ))
                    ],
                  ),
                  const SizedBox(height: 16),
                  const Text(
                    'On Memory Created:',
                    style: TextStyle(color: Colors.white, fontWeight: FontWeight.w600, fontSize: 16),
                  ),
                  const SizedBox(height: 4),
                  const Text(
                    'Triggered when FRIEND creates a new memory.',
                    style: TextStyle(color: Colors.white, fontSize: 14),
                  ),
                  TextField(
                    controller: provider.webhookOnMemoryCreated,
                    obscureText: false,
                    autocorrect: false,
                    enabled: true,
                    enableSuggestions: false,
                    decoration: _getTextFieldDecoration('Endpoint URL'),
                    style: const TextStyle(color: Colors.white),
                  ),
                  const SizedBox(height: 16),
                  const Text(
                    'Real-Time Transcript Processing:',
                    style: TextStyle(color: Colors.white, fontWeight: FontWeight.w600, fontSize: 16),
                  ),
                  const SizedBox(height: 4),
                  const Text(
                    'Triggered as the transcript is being received.',
                    style: TextStyle(color: Colors.white, fontSize: 14),
                  ),
                  TextField(
                    controller: provider.webhookOnTranscriptReceived,
                    obscureText: false,
                    autocorrect: false,
                    enabled: true,
                    enableSuggestions: false,
                    decoration: _getTextFieldDecoration('Endpoint URL'),
                    style: const TextStyle(color: Colors.white),
                  ),
                  const SizedBox(height: 64),
                ],
              ),
            ),
          );
        },
      ),
    );
  }

  _getTextFieldDecoration(String label, {IconButton? suffixIcon, bool canBeDisabled = false, String hintText = ''}) {
    return InputDecoration(
      labelText: label,
      enabled: true && canBeDisabled,
      hintText: hintText,
      // labelText: hintText,
      labelStyle: const TextStyle(
        fontSize: 16,
        color: Colors.grey,
        decoration: TextDecoration.underline,
      ),
      // bottom border
      enabledBorder: InputBorder.none,
      focusedBorder: const UnderlineInputBorder(
        borderSide: BorderSide(color: Colors.grey),
      ),
      suffixIcon: suffixIcon,
    );
  }

  _snackBar(String content, {int seconds = 1}) {
    AppSnackbar.showSnackbar(
      content,
      duration: Duration(seconds: seconds),
    );
  }

  _getText(String text, {bool canBeDisabled = false, bool underline = false, bool bold = false}) {
    return Text(
      text,
      style: TextStyle(
        color: true && canBeDisabled ? Colors.white.withOpacity(0.2) : Colors.white,
        decoration: underline ? TextDecoration.underline : TextDecoration.none,
        fontSize: 16,
        fontWeight: bold ? FontWeight.w600 : FontWeight.normal,
      ),
      // textAlign: TextAlign.center,
    );
  }
}<|MERGE_RESOLUTION|>--- conflicted
+++ resolved
@@ -40,7 +40,6 @@
   Widget build(BuildContext context) {
     return GestureDetector(
       onTap: () => FocusScope.of(context).unfocus(),
-<<<<<<< HEAD
       child: Consumer<DeveloperModeProvider>(
         builder: (context, provider, child) {
           return Scaffold(
@@ -66,30 +65,6 @@
             body: Padding(
               padding: const EdgeInsets.symmetric(horizontal: 32),
               child: ListView(
-=======
-      child: Scaffold(
-        backgroundColor: Theme.of(context).colorScheme.primary,
-        appBar: AppBar(
-          backgroundColor: Theme.of(context).colorScheme.primary,
-          title: const Text('Developer Settings'),
-          actions: [
-            MaterialButton(
-              onPressed: savingSettingsLoading ? null : saveSettings,
-              color: Colors.transparent,
-              elevation: 0,
-              child: const Padding(
-                padding: EdgeInsets.symmetric(horizontal: 4.0),
-                child: Text(
-                  'Save',
-                  style: TextStyle(color: Colors.deepPurple, fontWeight: FontWeight.w600, fontSize: 16),
-                ),
-              ),
-            )
-          ],
-        ),
-        body: Padding(
-          padding: const EdgeInsets.symmetric(horizontal: 32),
-          child: ListView(
             children: [
               const SizedBox(height: 32),
               _getText('Store your audios in Google Cloud Storage', bold: true),
@@ -211,7 +186,6 @@
               Row(
                 crossAxisAlignment: CrossAxisAlignment.center,
                 mainAxisAlignment: MainAxisAlignment.spaceBetween,
->>>>>>> 481a8c7f
                 children: [
                   const SizedBox(height: 32),
                   _getText('Store your audios in Google Cloud Storage', bold: true),
