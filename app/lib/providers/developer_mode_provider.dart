import 'package:flutter/material.dart';
import 'package:friend_private/backend/http/api/users.dart';
import 'package:friend_private/backend/http/cloud_storage.dart';
import 'package:friend_private/backend/preferences.dart';
import 'package:friend_private/providers/base_provider.dart';
import 'package:friend_private/utils/alerts/app_snackbar.dart';
import 'package:friend_private/utils/analytics/mixpanel.dart';
import 'package:friend_private/utils/logger.dart';

class DeveloperModeProvider extends BaseProvider {
  final TextEditingController gcpCredentialsController = TextEditingController();
  final TextEditingController gcpBucketNameController = TextEditingController();
  final TextEditingController webhookOnMemoryCreated = TextEditingController();
  final TextEditingController webhookOnTranscriptReceived = TextEditingController();
  final TextEditingController webhookAudioBytes = TextEditingController();
  final TextEditingController webhookAudioBytesDelay = TextEditingController();
  final TextEditingController webhookWsAudioBytes = TextEditingController();

  bool savingSettingsLoading = false;

  bool loadingExportMemories = false;
  bool loadingImportMemories = false;

  bool localSyncEnabled = false;
  bool followUpQuestionEnabled = false;

  Future initialize() async {
    setIsLoading(true);
    gcpCredentialsController.text = SharedPreferencesUtil().gcpCredentials;
    gcpBucketNameController.text = SharedPreferencesUtil().gcpBucketName;
    localSyncEnabled = SharedPreferencesUtil().localSyncEnabled;
<<<<<<< HEAD
    webhookOnMemoryCreated.text = SharedPreferencesUtil().webhookOnMemoryCreated;
    webhookOnTranscriptReceived.text = SharedPreferencesUtil().webhookOnTranscriptReceived;
    webhookAudioBytes.text = SharedPreferencesUtil().webhookAudioBytes;
    webhookAudioBytesDelay.text = SharedPreferencesUtil().webhookAudioBytesDelay;

    await Future.wait([
      getUserWebhookUrl(type: 'audio_bytes').then((url) {
        List<dynamic> parts = url.split(',');
        if (parts.length == 2) {
          webhookAudioBytes.text = parts[0].toString();
          webhookAudioBytesDelay.text = parts[1].toString();
        } else {
          webhookAudioBytes.text = url;
          webhookAudioBytesDelay.text = '5';
        }
        SharedPreferencesUtil().webhookAudioBytes = webhookAudioBytes.text;
        SharedPreferencesUtil().webhookAudioBytesDelay = webhookAudioBytesDelay.text;
      }),
      getUserWebhookUrl(type: 'realtime_transcript').then((url) {
        webhookOnTranscriptReceived.text = url;
        SharedPreferencesUtil().webhookOnTranscriptReceived = url;
      }),
      getUserWebhookUrl(type: 'memory_created').then((url) {
        webhookOnMemoryCreated.text = url;
        SharedPreferencesUtil().webhookOnMemoryCreated = url;
      }),
    ]);
=======
    followUpQuestionEnabled = SharedPreferencesUtil().devModeJoanFollowUpEnabled;

    getUserWebhookUrl(type: 'audio_bytes').then((url) {
      List<dynamic> parts = url.split(',');
      if (parts.length == 2) {
        webhookAudioBytes.text = parts[0].toString();
        webhookAudioBytesDelay.text = parts[1].toString();
      } else {
        webhookAudioBytes.text = url;
        webhookAudioBytesDelay.text = '5';
      }
    });
    getUserWebhookUrl(type: 'realtime_transcript').then((url) => webhookOnTranscriptReceived.text = url);
    getUserWebhookUrl(type: 'memory_created').then((url) => webhookOnMemoryCreated.text = url);
>>>>>>> bc0d0e5d
    // getUserWebhookUrl(type: 'audio_bytes_websocket').then((url) => webhookWsAudioBytes.text = url);
    setIsLoading(false);
    notifyListeners();
  }

  bool isValidUrl(String url) {
    const urlPattern = r'^(https?:\/\/)?([a-zA-Z0-9.-]+(:[a-zA-Z0-9.&%$-]+)*@)?'
        r'((25[0-5]|2[0-4][0-9]|[01]?[0-9][0-9]?)\.){3}'
        r'(25[0-5]|2[0-4][0-9]|[01]?[0-9][0-9]?)|'
        r'([a-zA-Z0-9-]+\.)+[a-zA-Z]{2,63}(:[0-9]+)?(\/.*)?$';
    return RegExp(urlPattern).hasMatch(url);
  }

  bool isValidWebSocketUrl(String url) {
    const webSocketPattern = r'^(wss?:\/\/)?([a-zA-Z0-9.-]+(:[a-zA-Z0-9.&%$-]+)*@)?'
        r'((25[0-5]|2[0-4][0-9]|[01]?[0-9][0-9]?)\.){3}'
        r'(25[0-5]|2[0-4][0-9]|[01]?[0-9][0-9]?)|'
        r'([a-zA-Z0-9-]+\.)+[a-zA-Z]{2,63}(:[0-9]+)?(\/.*)?$';
    return RegExp(webSocketPattern).hasMatch(url);
  }

  void saveSettings() async {
    if (savingSettingsLoading) return;
    setIsLoading(true);
    final prefs = SharedPreferencesUtil();

    if (gcpCredentialsController.text.isNotEmpty && gcpBucketNameController.text.isNotEmpty) {
      try {
        await authenticateGCP(base64: gcpCredentialsController.text.trim());
      } catch (e) {
        AppSnackbar.showSnackbarError(
          'Invalid GCP credentials or bucket name. Please check and try again.',
        );

        savingSettingsLoading = false;
        notifyListeners();

        return;
      }
    }

    prefs.gcpCredentials = gcpCredentialsController.text.trim();
    prefs.gcpBucketName = gcpBucketNameController.text.trim();

    if (webhookAudioBytes.text.isNotEmpty && !isValidUrl(webhookAudioBytes.text)) {
      AppSnackbar.showSnackbarError('Invalid audio bytes webhook URL');
      setIsLoading(false);
      return;
    }
    if (webhookAudioBytes.text.isNotEmpty && webhookAudioBytesDelay.text.isEmpty) {
      webhookAudioBytesDelay.text = '5';
    }
    if (webhookOnTranscriptReceived.text.isNotEmpty && !isValidUrl(webhookOnTranscriptReceived.text)) {
      AppSnackbar.showSnackbarError('Invalid realtime transcript webhook URL');
      setIsLoading(false);
      return;
    }
    if (webhookOnMemoryCreated.text.isNotEmpty && !isValidUrl(webhookOnMemoryCreated.text)) {
      AppSnackbar.showSnackbarError('Invalid memory created webhook URL');
      setIsLoading(false);
      return;
    }

    // if (webhookWsAudioBytes.text.isNotEmpty && !isValidWebSocketUrl(webhookWsAudioBytes.text)) {
    //   AppSnackbar.showSnackbarError('Invalid audio bytes websocket URL');
    //   savingSettingsLoading = false;
    //   notifyListeners();
    //   return;
    // }

    var w1 = setUserWebhookUrl(
      type: 'audio_bytes',
      url: '${webhookAudioBytes.text.trim()},${webhookAudioBytesDelay.text.trim()}',
    );
    var w2 = setUserWebhookUrl(type: 'realtime_transcript', url: webhookOnTranscriptReceived.text.trim());
    var w3 = setUserWebhookUrl(type: 'memory_created', url: webhookOnMemoryCreated.text.trim());
    // var w4 = setUserWebhookUrl(type: 'audio_bytes_websocket', url: webhookWsAudioBytes.text.trim());
    try {
      Future.wait([w1, w2, w3]);
      prefs.webhookAudioBytes = webhookAudioBytes.text;
      prefs.webhookAudioBytesDelay = webhookAudioBytesDelay.text;
      prefs.webhookOnTranscriptReceived = webhookOnTranscriptReceived.text;
      prefs.webhookOnMemoryCreated = webhookOnMemoryCreated.text;
    } catch (e) {
      Logger.error('Error occurred while updating endpoints: $e');
    }
    // Experimental
    prefs.localSyncEnabled = localSyncEnabled;
    prefs.devModeJoanFollowUpEnabled = followUpQuestionEnabled;

    MixpanelManager().settingsSaved(
      hasGCPCredentials: prefs.gcpCredentials.isNotEmpty,
      hasGCPBucketName: prefs.gcpBucketName.isNotEmpty,
    );
    setIsLoading(false);
    notifyListeners();
    AppSnackbar.showSnackbar('Settings saved!');
  }

  void setIsLoading(bool value) {
    savingSettingsLoading = value;
    notifyListeners();
  }

  void onLocalSyncEnabledChanged(var value) {
    localSyncEnabled = value;
    notifyListeners();
  }

  void onFollowUpQuestionChanged(var value) {
    followUpQuestionEnabled = value;
    notifyListeners();
  }
}<|MERGE_RESOLUTION|>--- conflicted
+++ resolved
@@ -29,11 +29,11 @@
     gcpCredentialsController.text = SharedPreferencesUtil().gcpCredentials;
     gcpBucketNameController.text = SharedPreferencesUtil().gcpBucketName;
     localSyncEnabled = SharedPreferencesUtil().localSyncEnabled;
-<<<<<<< HEAD
     webhookOnMemoryCreated.text = SharedPreferencesUtil().webhookOnMemoryCreated;
     webhookOnTranscriptReceived.text = SharedPreferencesUtil().webhookOnTranscriptReceived;
     webhookAudioBytes.text = SharedPreferencesUtil().webhookAudioBytes;
     webhookAudioBytesDelay.text = SharedPreferencesUtil().webhookAudioBytesDelay;
+    followUpQuestionEnabled = SharedPreferencesUtil().devModeJoanFollowUpEnabled;
 
     await Future.wait([
       getUserWebhookUrl(type: 'audio_bytes').then((url) {
@@ -57,22 +57,6 @@
         SharedPreferencesUtil().webhookOnMemoryCreated = url;
       }),
     ]);
-=======
-    followUpQuestionEnabled = SharedPreferencesUtil().devModeJoanFollowUpEnabled;
-
-    getUserWebhookUrl(type: 'audio_bytes').then((url) {
-      List<dynamic> parts = url.split(',');
-      if (parts.length == 2) {
-        webhookAudioBytes.text = parts[0].toString();
-        webhookAudioBytesDelay.text = parts[1].toString();
-      } else {
-        webhookAudioBytes.text = url;
-        webhookAudioBytesDelay.text = '5';
-      }
-    });
-    getUserWebhookUrl(type: 'realtime_transcript').then((url) => webhookOnTranscriptReceived.text = url);
-    getUserWebhookUrl(type: 'memory_created').then((url) => webhookOnMemoryCreated.text = url);
->>>>>>> bc0d0e5d
     // getUserWebhookUrl(type: 'audio_bytes_websocket').then((url) => webhookWsAudioBytes.text = url);
     setIsLoading(false);
     notifyListeners();
