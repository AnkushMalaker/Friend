--- conflicted
+++ resolved
@@ -262,7 +262,6 @@
   }
 }
 
-<<<<<<< HEAD
 Future<MessageFile?> uploadFileServer(File file, String fileType, {String? appId}) async {
   var request = http.MultipartRequest(
     'POST',
@@ -284,7 +283,9 @@
   } catch (e) {
     debugPrint('An error occurred uploadFileServer: $e');
     throw Exception('An error occurred uploadFileServer: $e');
-=======
+  }
+}
+
 Future reportMessageServer(String messageId) async {
   var response = await makeApiCall(
     url: '${Env.apiBaseUrl}v1/messages/$messageId/report',
@@ -295,6 +296,5 @@
   if (response == null) throw Exception('Failed to report message');
   if (response.statusCode != 200) {
     throw Exception('Failed to report message');
->>>>>>> 2d977daf
   }
 }